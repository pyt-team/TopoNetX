--- conflicted
+++ resolved
@@ -17,11 +17,9 @@
 from .datasets.mesh import stanford_bunny
 from .transform.graph_to_simplicial_complex import (
     graph_2_clique_complex,
-<<<<<<< HEAD
-    weighted_graph_2_Vietoris_Rips_complex
-=======
+    vietoris-rips-lifting,
     graph_2_neighbor_complex,
->>>>>>> 461268db
+  weighted_graph_2_Vietoris_Rips_complex
 )
 from .utils.structure import (
     neighborhood_list_to_neighborhood_dict,
