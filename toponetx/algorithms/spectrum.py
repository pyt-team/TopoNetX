"""Module to compute spectra."""

import numpy as np
import scipy.sparse as sparse
from numpy import linalg as LA
from scipy.sparse import diags

from toponetx.classes import CombinatorialComplex
from toponetx.classes.cell_complex import CellComplex
from toponetx.classes.simplicial_complex import SimplicialComplex
from toponetx.datasets.mesh_complex import stanford_bunny

__all__ = [
    "hodge_laplacian_eigenvectors",
    "set_hodge_laplacian_eigenvector_attrs",
    "_normalize",
    "laplacian_beltrami_eigenvectors",
    "laplacian_spectrum",
    "cell_complex_hodge_laplacian_spectrum",
    "simplicial_complex_hodge_laplacian_spectrum",
    "cell_complex_adjacency_spectrum",
    "simplicial_complex_adjacency_spectrum",
    "combinatorial_complex_adjacency_spectrum",
]


def _normalize(f):
    """Normalize.

    Parameters
    ----------
    f : callable
        A scalar function on nodes of a graph.

    Returns
    -------
    f_normalized : callable
        A normalized copy of f between [0,1].
    """
    minf = min(f.values())
    maxf = max(f.values())
    f_normalized = {}
    for v in f.keys():

        if minf == maxf:
            f_normalized[v] = 0
        else:
            f_normalized[v] = (f[v] - minf) / (maxf - minf)

    return f_normalized


def hodge_laplacian_eigenvectors(hodge_laplacian, n_components):
    """Compute the first k eigenvectors of the hodge laplacian matrix.

    Parameters
    ----------
    hodge laplacian : scipy sparse matrix
        Hodge laplacian.
    n_components : int
        Number of eigenvectors one needs to output, if
        laplacian.shape[0]<=10, then all eigenvectors will be returned

    Returns
    -------
        First k eigevals and eigenvec associated with the hodge laplacian matrix.

    Examples
    --------
    >>> SC = SimplicialComplex([[1,2,3],[2,3,5],[0,1]])
    >>> row,column,B1 = SC.incidence_matrix(1,index=True)
    >>> L1 = SC.hodge_laplacian_matrix(1)
    >>> vals,vecs = hodge_laplacian_eigenvectors(L1,2)
    """
    Diag = diags(hodge_laplacian.diagonal())
    if Diag.shape[0] > 10:
        vals, vect = sparse.linalg.eigs(
            hodge_laplacian, n_components, M=Diag, which="SM"
        )  # the lowest k eigenstuff
    else:
        vals, vect = LA.eig(hodge_laplacian.toarray())

    eigenvaluevector = []
    for i in vals.real:
        eigenvaluevector.append(round(i, 15))
    eigenvectorstemp = vect.transpose().real
    mydict = {}
    for i in range(0, len(eigenvaluevector)):
        mydict[eigenvaluevector[i]] = eigenvectorstemp[i]
    eigenvaluevector.sort()
    finaleigenvectors = []
    for val in eigenvaluevector:
        finaleigenvectors.append(mydict[val])
    return [eigenvaluevector, finaleigenvectors]


def set_hodge_laplacian_eigenvector_attrs(
    cmplex, dim, n_components, laplacian_type="hodge", normalized=True
):
    """Set the hodge laplacian eigenvectors as simplex attributes.

    Parameters
    ----------
    cmplex : a SimplialComplex/CellComplex object
        Complex.
    dim : int
        Dimension of the hodge laplacian to be computed.
    n_components : int
        The number of eigenvectors to be computed
    laplacian_type : str
        Rype of hodge matrix to be computed,
        options : up, down, hodge
    normalized : bool
        Normalize the eigenvector or not.

    Examples
    --------
    >>> SC=SimplicialComplex([[1,2,3],[2,3,5],[0,1]])
    >>> SC = set_hodge_laplacian_eigenvector_attrs(SC,1,2,"down")
    >>> SC.get_simplex_attributes("0.th_eigen", 1)
    """
    index = cmplex.skeleton(dim)
    if laplacian_type == "hodge":
        L = cmplex.hodge_laplacian_matrix(dim)
    elif laplacian_type == "up":
        L = cmplex.up_laplacian_matrix(dim)
    elif laplacian_type == "down":
        L = cmplex.up_laplacian_matrix(dim)
    else:
        raise ValueError(
            f"laplacian_type must be up, down or hodge, got {laplacian_type}"
        )
    vals, vect = hodge_laplacian_eigenvectors(L, n_components)

    for i in range(len(vect)):
        d = dict(zip(index, vect[i]))
        if normalized:
            d = _normalize(d)
        cmplex.set_simplex_attributes(d, str(i) + ".th_eigen")


def laplacian_beltrami_eigenvectors(SC, mode="fem"):
    """Compute the first k eigenvectors of the laplacian beltrami matrix.

    Examples
    --------
    >>> SC = stanford_bunny()
    >>> eigenvectors, eigenvalues = laplacian_beltrami_eigenvectors(SC)
    """
    import spharapy.spharabasis as sb

    mesh = SC.to_spharapy()
    sphara_basis = sb.SpharaBasis(mesh, mode=mode)
    eigenvectors, eigenvalues = sphara_basis.basis()
    return eigenvectors, eigenvalues


def set_laplacian_beltrami_eigenvectors(cmplex):
    """Set the laplacian beltrami eigenvectors as simplex attributes.

    Parameters
    ----------
    cmplex : a SimplialComplex object
        Complex.

    Examples
    --------
    >>> SC = SimplicialComplex.load_mesh("bunny.obj")
    >>> set_laplacian_beltrami_eigenvectors(SC)
    >>> vec1 = SC.get_simplex_attributes("1.laplacian_beltrami_eigenvectors")
    """
    index = cmplex.skeleton(0)
    vect, vals = laplacian_beltrami_eigenvectors(cmplex)
    for i in range(len(vect)):
        d = dict(zip(index, vect[:, i]))
        cmplex.set_simplex_attributes(d, str(i) + ".laplacian_beltrami_eigenvectors")


def laplacian_spectrum(matrix, weight="weight"):
    """Return eigenvalues of the Laplacian matrix.

    Parameters
    ----------
    matrix : scipy sparse matrix

    weight : str or None, optional (default='weight')
       If None, then each cell has weight 1.

    Returns
    -------
    evals : NumPy array
        Eigenvalues.
    """
    import scipy as sp
    import scipy.linalg  # call as sp.linalg

    return sp.linalg.eigvalsh(matrix.todense())


def cell_complex_hodge_laplacian_spectrum(CX: CellComplex, rank: int, weight="weight"):
    """Return eigenvalues of the Laplacian of G.

    Parameters
    ----------
    matrix : scipy sparse matrix
    weight : str or None, optional (default='weight')
        If None, then each cell has weight 1.

    Returns
    -------
    evals : NumPy array
        Eigenvalues.

    Examples
    --------
    >>> CX = CellComplex()
    >>> CX.add_cell([1,2,3,4],rank=2)
    >>> CX.add_cell([2,3,4,5],rank=2)
    >>> CX.add_cell([5,6,7,8],rank=2)
    >>> cell_complex_hodge_laplacian_spectrum(CX,1)
    """
    return laplacian_spectrum(CX.hodge_laplacian_matrix(rank=rank, weight=weight))


def simplicial_complex_hodge_laplacian_spectrum(
    SC: SimplicialComplex, rank, weight="weight"
):
    """Return eigenvalues of the Laplacian of G.

    Parameters
    ----------
    matrix : scipy sparse matrix
    weight : str or None, optional (default='weight')
        If None, then each cell has weight 1.

    Returns
    -------
    evals : NumPy array
        Eigenvalues.

    Examples
    --------
    >>> SC=SimplicialComplex([[1,2,3],[2,3,5],[0,1]])
    >>> spectrum=simplicial_complex_hodge_laplacian_spectrum(SC,1)
    """
    return laplacian_spectrum(SC.hodge_laplacian_matrix(rank=rank))


def cell_complex_adjacency_spectrum(CX: CellComplex, rank):
    """Return eigenvalues of the Laplacian of G.

    Parameters
    ----------
    matrix : scipy sparse matrix
<<<<<<< HEAD

    up : bool, default False
        whether to take the upper or lower adjacency
=======
    weight : str or None, optional (default='weight')
       If None, then each cell has weight 1.
>>>>>>> f39a2ae8

    Returns
    -------
    evals : NumPy array
      Eigenvalues

    Examples
    --------
    >>> CX = CellComplex()
    >>> CX.add_cell([1,2,3,4],rank=2)
    >>> CX.add_cell([2,3,4,5],rank=2)
    >>> CX.add_cell([5,6,7,8],rank=2)
    >>> cell_complex_adjacency_spectrum(CX,1)
    """
    return laplacian_spectrum(CX.adjacency_matrix(rank=rank))


def simplicial_complex_adjacency_spectrum(
    SC: SimplicialComplex, dim: int, weight="weight"
):
    """Return eigenvalues of the Laplacian of G.

    Parameters
    ----------
    matrix : scipy sparse matrix
    weight : str or None, optional (default='weight')
        If None, then each cell has weight 1.

    Returns
    -------
    evals : NumPy array
        Eigenvalues.
    """
    return laplacian_spectrum(SC.adjacency_matrix(rank=dim, weight=weight))


def combinatorial_complex_adjacency_spectrum(CC: CombinatorialComplex, r, k):
    """Return eigenvalues of the adjacency matrix of CC.

    Parameters
    ----------
    matrix : scipy sparse matrix
    weight : str or None, default='weight'
        If None, then each cell has weight 1.

    Returns
    -------
    evals : NumPy array
        Eigenvalues

    Examples
    --------
    >>> CC = CombinatorialComplex(cells=[[1,2,3],[2,3], [0] ],ranks=[2,1,0] )
    >>> s = laplacian_spectrum( CC.adjacency_matrix( 0,2) )
    """
    return laplacian_spectrum(CC.adjacency_matrix(r, k))<|MERGE_RESOLUTION|>--- conflicted
+++ resolved
@@ -252,14 +252,8 @@
     Parameters
     ----------
     matrix : scipy sparse matrix
-<<<<<<< HEAD
-
     up : bool, default False
         whether to take the upper or lower adjacency
-=======
-    weight : str or None, optional (default='weight')
-       If None, then each cell has weight 1.
->>>>>>> f39a2ae8
 
     Returns
     -------
